--- conflicted
+++ resolved
@@ -20,61 +20,14 @@
 package pulsar
 
 import (
-<<<<<<< HEAD
     "github.com/apache/pulsar-client-go/pkg/pb"
     "github.com/golang/protobuf/proto"
     `time`
 )
 
-type messageId struct {
-    ledgerID     int64
-    entryID      int64
-    partitionIdx int
-    batchIdx     int
+func earliestMessageID() MessageID {
+    return newMessageID(-1, -1, -1, -1)
 }
-
-func newMessageId(ledgerID int64, entryID int64, batchIdx int, partitionIdx int) MessageID {
-    return &messageId{
-        ledgerID:     ledgerID,
-        entryID:      entryID,
-        batchIdx:     batchIdx,
-        partitionIdx: partitionIdx,
-    }
-}
-
-func (id *messageId) Serialize() []byte {
-    msgId := &pb.MessageIdData{
-        LedgerId:   proto.Uint64(uint64(id.ledgerID)),
-        EntryId:    proto.Uint64(uint64(id.entryID)),
-        BatchIndex: proto.Int(id.batchIdx),
-        Partition:  proto.Int(id.partitionIdx),
-    }
-    data, _ := proto.Marshal(msgId)
-    return data
-}
-
-func deserializeMessageId(data []byte) (MessageID, error) {
-    msgId := &pb.MessageIdData{}
-    err := proto.Unmarshal(data, msgId)
-    if err != nil {
-        return nil, err
-    } else {
-        id := newMessageId(
-            int64(msgId.GetLedgerId()),
-            int64(msgId.GetEntryId()),
-            int(msgId.GetBatchIndex()),
-            int(msgId.GetPartition()),
-        )
-        return id, nil
-    }
-}
-
-func earliestMessageID() MessageID {
-    return newMessageId(-1, -1, -1, -1)
-=======
-	"github.com/apache/pulsar-client-go/pkg/pb"
-	"github.com/golang/protobuf/proto"
-)
 
 type messageID struct {
 	ledgerID     int64
@@ -118,16 +71,11 @@
 	return id, nil
 }
 
-func earliestMessageID() MessageID {
-	return newMessageID(-1, -1, -1, -1)
->>>>>>> 2c5503b3
-}
 
 const maxLong int64 = 0x7fffffffffffffff
 
 func latestMessageID() MessageID {
-<<<<<<< HEAD
-    return newMessageId(maxLong, maxLong, -1, -1)
+    return newMessageID(maxLong, maxLong, -1, -1)
 }
 
 func timeFromUnixTimestampMillis(timestamp uint64) time.Time {
@@ -179,7 +127,4 @@
 
 func (msg *message) Key() string {
     return msg.key
-=======
-	return newMessageID(maxLong, maxLong, -1, -1)
->>>>>>> 2c5503b3
 }